/*
Copyright 2021.

Licensed under the Apache License, Version 2.0 (the "License");
you may not use this file except in compliance with the License.
You may obtain a copy of the License at

    http://www.apache.org/licenses/LICENSE-2.0

Unless required by applicable law or agreed to in writing, software
distributed under the License is distributed on an "AS IS" BASIS,
WITHOUT WARRANTIES OR CONDITIONS OF ANY KIND, either express or implied.
See the License for the specific language governing permissions and
limitations under the License.
*/

package v1alpha1

import (
	"fmt"

	"github.com/medik8s/self-node-remediation/pkg/utils"

	"k8s.io/apimachinery/pkg/runtime"

	ctrl "sigs.k8s.io/controller-runtime"
	logf "sigs.k8s.io/controller-runtime/pkg/log"
	"sigs.k8s.io/controller-runtime/pkg/webhook"
)

var (
	// webhookTemplateLog is for logging in this package.
	webhookTemplateLog = logf.Log.WithName("selfnoderemediationtemplate-resource")
)

func (r *SelfNodeRemediationTemplate) SetupWebhookWithManager(mgr ctrl.Manager) error {
	return ctrl.NewWebhookManagedBy(mgr).
		For(r).
		Complete()
}

//+kubebuilder:webhook:path=/validate-self-node-remediation-medik8s-io-v1alpha1-selfnoderemediationtemplate,mutating=false,failurePolicy=fail,sideEffects=None,groups=self-node-remediation.medik8s.io,resources=selfnoderemediationtemplates,verbs=create;update,versions=v1alpha1,name=vselfnoderemediationtemplate.kb.io,admissionReviewVersions=v1

var _ webhook.Validator = &SelfNodeRemediationTemplate{}

// ValidateCreate implements webhook.Validator so a webhook will be registered for the type
func (r *SelfNodeRemediationTemplate) ValidateCreate() error {
	webhookTemplateLog.Info("validate create", "name", r.Name)
	return validateStrategy(r.Spec.Template.Spec)
}

// ValidateUpdate implements webhook.Validator so a webhook will be registered for the type
func (r *SelfNodeRemediationTemplate) ValidateUpdate(_ runtime.Object) error {
	webhookTemplateLog.Info("validate update", "name", r.Name)
	return validateStrategy(r.Spec.Template.Spec)
}

// ValidateDelete implements webhook.Validator so a webhook will be registered for the type
func (r *SelfNodeRemediationTemplate) ValidateDelete() error {
	// unused for now, add "delete" when needed to verbs in the kubebuilder annotation above
	webhookTemplateLog.Info("validate delete", "name", r.Name)
	return nil
}

func validateStrategy(snrSpec SelfNodeRemediationSpec) error {
	if snrSpec.RemediationStrategy == OutOfServiceTaintRemediationStrategy && !utils.IsOutOfServiceTaintSupported {
		return fmt.Errorf("%s remediation strategy is not supported at kubernetes version lower than 1.26, please use a different remediation strategy", OutOfServiceTaintRemediationStrategy)
	}
	return nil
<<<<<<< HEAD
=======
}

func initOutOfServiceTaintSupportedFlag(config *rest.Config) error {
	if cs, err := kubernetes.NewForConfig(config); err != nil || cs == nil {
		if cs == nil {
			err = fmt.Errorf("k8s client set is nil")
		}
		snrtWebookLog.Error(err, "couldn't get retrieve k8s client")
		return err
	} else if version, err := cs.Discovery().ServerVersion(); err != nil || version == nil {
		if version == nil {
			err = fmt.Errorf("k8s server version is nil")
		}
		snrtWebookLog.Error(err, "couldn't get retrieve k8s server version")
		return err
	} else {
		var majorVer, minorVer int
		if majorVer, err = strconv.Atoi(version.Major); err != nil {
			snrtWebookLog.Error(err, "couldn't parse k8s major version", "major version", version.Major)
			return err
		}
		if minorVer, err = strconv.Atoi(version.Minor); err != nil {
			snrtWebookLog.Error(err, "couldn't parse k8s minor version", "minor version", version.Minor)
			return err
		}

		isOutOfServiceTaintSupported = majorVer > minK8sMajorVersionSupportingOutOfServiceTaint || (majorVer == minK8sMajorVersionSupportingOutOfServiceTaint && minorVer >= minK8sMinorVersionSupportingOutOfServiceTaint)
		snrtWebookLog.Info("out of service taint strategy", "isSupported", isOutOfServiceTaintSupported, "k8sMajorVersion", majorVer, "k8sMinorVersion", minorVer)
		return nil
	}
>>>>>>> 03e3530a
}<|MERGE_RESOLUTION|>--- conflicted
+++ resolved
@@ -67,37 +67,4 @@
 		return fmt.Errorf("%s remediation strategy is not supported at kubernetes version lower than 1.26, please use a different remediation strategy", OutOfServiceTaintRemediationStrategy)
 	}
 	return nil
-<<<<<<< HEAD
-=======
 }
-
-func initOutOfServiceTaintSupportedFlag(config *rest.Config) error {
-	if cs, err := kubernetes.NewForConfig(config); err != nil || cs == nil {
-		if cs == nil {
-			err = fmt.Errorf("k8s client set is nil")
-		}
-		snrtWebookLog.Error(err, "couldn't get retrieve k8s client")
-		return err
-	} else if version, err := cs.Discovery().ServerVersion(); err != nil || version == nil {
-		if version == nil {
-			err = fmt.Errorf("k8s server version is nil")
-		}
-		snrtWebookLog.Error(err, "couldn't get retrieve k8s server version")
-		return err
-	} else {
-		var majorVer, minorVer int
-		if majorVer, err = strconv.Atoi(version.Major); err != nil {
-			snrtWebookLog.Error(err, "couldn't parse k8s major version", "major version", version.Major)
-			return err
-		}
-		if minorVer, err = strconv.Atoi(version.Minor); err != nil {
-			snrtWebookLog.Error(err, "couldn't parse k8s minor version", "minor version", version.Minor)
-			return err
-		}
-
-		isOutOfServiceTaintSupported = majorVer > minK8sMajorVersionSupportingOutOfServiceTaint || (majorVer == minK8sMajorVersionSupportingOutOfServiceTaint && minorVer >= minK8sMinorVersionSupportingOutOfServiceTaint)
-		snrtWebookLog.Info("out of service taint strategy", "isSupported", isOutOfServiceTaintSupported, "k8sMajorVersion", majorVer, "k8sMinorVersion", minorVer)
-		return nil
-	}
->>>>>>> 03e3530a
-}