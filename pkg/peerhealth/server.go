package peerhealth

import (
	"context"
	"fmt"
	"net"
	"time"

	"github.com/go-logr/logr"
	"google.golang.org/grpc"

	corev1 "k8s.io/api/core/v1"
	"k8s.io/apimachinery/pkg/runtime/schema"
	"sigs.k8s.io/controller-runtime/pkg/client"

	selfNodeRemediationApis "github.com/medik8s/self-node-remediation/api"
	"github.com/medik8s/self-node-remediation/api/v1alpha1"
	"github.com/medik8s/self-node-remediation/controllers"
	"github.com/medik8s/self-node-remediation/pkg/certificates"
)

const (
	connectionTimeout = 5 * time.Second
	//IMPORTANT! this MUST be less than PeerRequestTimeout in apicheck
	//The difference between them should allow some time for sending the request over the network
	//todo enforce this
	apiServerTimeout = 3 * time.Second
)

var (
	snrRes = schema.GroupVersionResource{
		Group:    v1alpha1.GroupVersion.Group,
		Version:  v1alpha1.GroupVersion.Version,
		Resource: "selfnoderemediations",
	}
	nodeRes = schema.GroupVersionResource{
		Group:    corev1.SchemeGroupVersion.Group,
		Version:  corev1.SchemeGroupVersion.Version,
		Resource: "nodes",
	}
)

type Server struct {
	UnimplementedPeerHealthServer
	c          client.Client
	reader     client.Reader
	log        logr.Logger
	certReader certificates.CertStorageReader
	port       int
}

// NewServer returns a new Server
func NewServer(c client.Client, reader client.Reader, log logr.Logger, port int, certReader certificates.CertStorageReader) (*Server, error) {
	return &Server{
		c:          c,
		reader:     reader,
		log:        log,
		certReader: certReader,
		port:       port,
	}, nil
}

// Start implements Runnable for usage by manager
func (s *Server) Start(ctx context.Context) error {

	serverCreds, err := certificates.GetServerCredentialsFromCerts(s.certReader)
	if err != nil {
		s.log.Error(err, "failed to get server credentials")
		return err
	}

	lis, err := net.Listen("tcp", fmt.Sprintf(":%d", s.port))
	if err != nil {
		s.log.Error(err, "failed to listen")
		return err
	}

	opts := []grpc.ServerOption{
		grpc.ConnectionTimeout(connectionTimeout),
		grpc.Creds(serverCreds),
	}
	grpcServer := grpc.NewServer(opts...)
	RegisterPeerHealthServer(grpcServer, s)

	errChan := make(chan error)
	go func() {
		if err := grpcServer.Serve(lis); err != nil {
			errChan <- err
		}
	}()

	s.log.Info("peer health server started")

	select {
	case err := <-errChan:
		return err
	case <-ctx.Done():
		grpcServer.Stop()
	}
	return nil
}

// IsHealthy checks if the given node is healthy
func (s *Server) IsHealthy(ctx context.Context, request *HealthRequest) (*HealthResponse, error) {
<<<<<<< HEAD
	s.log.Info("IsHealthy", "node", request.GetNodeName(), "machine", request.GetMachineName())
=======
	s.log.Info("checking health for peer", "node", request.GetNodeName(), "machine", request.GetMachineName())
>>>>>>> a4408eaf

	nodeName := request.GetNodeName()
	if nodeName == "" {
		return nil, fmt.Errorf("empty node name in HealthRequest")
	}

	apiCtx, cancelFunc := context.WithTimeout(ctx, apiServerTimeout)
	defer cancelFunc()

	// list snrs from all ns
	// don't use cache, because this also tests API server connectivity!
	snrs := &v1alpha1.SelfNodeRemediationList{}
	if err := s.reader.List(apiCtx, snrs); err != nil {
		s.log.Error(err, "api error, failed to list snrs")
		return toResponse(selfNodeRemediationApis.ApiError)
	}

	// return healthy only if no snr matches that node
	for i := range snrs.Items {
		snrMatches, _, err := controllers.IsSNRMatching(ctx, s.c, &snrs.Items[i], nodeName, request.GetMachineName(), s.log)
		if err != nil {
			s.log.Error(err, "failed to check if SNR matches node")
			continue
		}
		if snrMatches {
			s.log.Info("found matching SNR, node is unhealthy", "node", nodeName, "machine", request.MachineName)
			return toResponse(selfNodeRemediationApis.Unhealthy)
		}
	}
	s.log.Info("no matching SNR found, node is considered healthy", "node", nodeName, "machine", request.MachineName)
	return toResponse(selfNodeRemediationApis.Healthy)
}

func (s *Server) getNode(ctx context.Context, nodeName string) (*corev1.Node, error) {
	apiCtx, cancelFunc := context.WithTimeout(ctx, apiServerTimeout)
	defer cancelFunc()

	node := &corev1.Node{}
	if err := s.c.Get(apiCtx, client.ObjectKey{Name: nodeName}, node); err != nil {
		s.log.Error(err, "api error")
		return nil, err
	}
	return node, nil
}

func toResponse(status selfNodeRemediationApis.HealthCheckResponseCode) (*HealthResponse, error) {
	return &HealthResponse{
		Status: int32(status),
	}, nil
}<|MERGE_RESOLUTION|>--- conflicted
+++ resolved
@@ -102,11 +102,7 @@
 
 // IsHealthy checks if the given node is healthy
 func (s *Server) IsHealthy(ctx context.Context, request *HealthRequest) (*HealthResponse, error) {
-<<<<<<< HEAD
-	s.log.Info("IsHealthy", "node", request.GetNodeName(), "machine", request.GetMachineName())
-=======
 	s.log.Info("checking health for peer", "node", request.GetNodeName(), "machine", request.GetMachineName())
->>>>>>> a4408eaf
 
 	nodeName := request.GetNodeName()
 	if nodeName == "" {
