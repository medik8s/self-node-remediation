--- conflicted
+++ resolved
@@ -225,11 +225,7 @@
 		processingConditionStatus = metav1.ConditionFalse
 		succeededConditionStatus = metav1.ConditionFalse
 	default:
-<<<<<<< HEAD
 		err := fmt.Errorf("unkown processingChangeReason:%s", processingTypeReason)
-=======
-		err := fmt.Errorf("unknown processingChangeReason:%s", reason)
->>>>>>> c9ae176e
 		r.Log.Error(err, "couldn't update snr processing condition")
 		return err
 	}
